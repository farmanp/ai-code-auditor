# AI Code Auditor

An AI-driven code auditor using spec-driven scanning to detect design patterns, algorithms, data structures, and DataHub entities in codebases.

## Overview

This repository contains comprehensive specifications and taxonomies for automated code analysis. The AI code auditor uses these specifications to identify and analyze various software engineering patterns and structures in your codebase.

### What It Detects

- **Design Patterns**: 25+ GoF and architectural patterns including Singleton, Factory, Observer, MVC, and more
- **Algorithms & Data Structures**: Sorting algorithms, search algorithms, trees, graphs, hash tables, and complexity analysis
- **DataHub Entities**: Datasets, ML features, models, lineage, governance aspects, and metadata patterns
- **Feasibility Analysis**: Migration readiness, refactoring assessment, integration analysis, technical debt evaluation, and resource planning
- **Security Vulnerabilities**: OWASP Top 10 vulnerabilities, cryptographic failures, injection attacks, and security misconfigurations
- **ETL Subsystems**: 38 data warehouse subsystems including extraction, transformation, loading, quality management, and workflow orchestration

## Repository Structure

```
ai-code-auditor/
├── specs/                          # Machine-readable specifications
│   ├── design-patterns-spec.yaml   # Design pattern detection rules
│   ├── algorithms-data-structures-spec.yaml  # Algorithm and DS specs
│   ├── datahub-spec.yaml           # DataHub entity and aspect specs
│   └── feasibility-analysis-spec.yaml # Feasibility analysis specifications
│   └── security-vulnerabilities-spec.yaml    # Security vulnerability patterns
├── docs/                           # Human-readable documentation
│   ├── Design-Patterns-Taxonomy.md     # Pattern reference guide
│   ├── Algorithms-DS-Taxonomy.md       # Algorithm and DS reference
│   ├── DataHub-Taxonomy-Reference.md   # DataHub entity guide
│   ├── Feasibility-Analysis-Taxonomy.md # Feasibility analysis guide
│   ├── Prompt-Engineering-Guide.md     # How to craft effective prompts
│   └── Prompt-Validation-Examples.md   # Example outputs for verification
├── prompts/                        # AI prompt templates
│   ├── audit-types/                # Prompts organized by audit type
│   ├── scenarios/                  # Scenario specific prompts
│   ├── models/                     # Model optimization prompts
│   ├── design-patterns-prompt.md   # Design pattern analysis prompts
│   ├── algorithms-ds-prompt.md     # Algorithm and DS analysis prompts
│   ├── datahub-prompt.md           # DataHub analysis prompts
│   └── etl-subsystems-prompt.md    # ETL subsystem checks
├── templates/                      # Report generation templates
│   └── feasibility-report-template.md # Feasibility analysis report template
│   └── Security-Vulnerabilities-Taxonomy.md  # Security vulnerability guide
<<<<<<< HEAD
├── workflows/                     # Workflow templates
│   ├── ci-cd/                     # CI/CD examples
│   ├── pre-commit/                # Pre-commit hooks
│   └── scheduled/                 # Scheduled audits
├── prompts/                        # AI prompt templates
│   └── security-audit-prompts.md   # Security audit prompt library
=======
>>>>>>> 7f758401
└── README.md                       # This file
```

## How to Run a Scan

To perform a code audit using an AI agent:

1. **Point your AI agent at the `specs/` folder** - The YAML files contain machine-readable specifications that AI agents can parse and use for pattern detection.

2. **Specify the target codebase** - Provide the path to the code you want to analyze.

3. **Select scan types** - Choose which specifications to use:
   - Design patterns only: `specs/design-patterns-spec.yaml`
   - Algorithms/DS only: `specs/algorithms-data-structures-spec.yaml`
   - DataHub entities only: `specs/datahub-spec.yaml`
   - Feasibility analysis only: `specs/feasibility-analysis-spec.yaml`
   - Security vulnerabilities only: `specs/security-vulnerabilities-spec.yaml`
   - All patterns: Use all spec files
   - ETL subsystems only: `specs/etl-subsystems-spec.yaml`
   - All patterns: Use all four spec files

4. **Review results** - The AI agent will generate reports based on the `report_fields` specified in each pattern.

### Example AI Agent Prompt

```
Please analyze the codebase at [PATH] using the specifications in the ai-code-auditor/specs/ folder.
Focus on detecting design patterns and provide a detailed report including:
- Pattern instances found
- Implementation quality assessment
- Recommendations for improvements
```

### Prompt Library

<<<<<<< HEAD
Ready-made prompt templates are available in the [`prompts/`](prompts/) directory. Copy the appropriate file and replace `[CODE_PATH]` with the path to your codebase or metadata repository. Templates include design pattern scans, algorithm and data structure analysis, DataHub metadata audits, ETL subsystem checks, and comprehensive feasibility analysis.

### Workflow Templates

Reusable examples for CI pipelines, pre-commit hooks, and scheduled tasks live in the [`workflows/`](workflows/) directory. See [Workflow-Customization-Guide](docs/Workflow-Customization-Guide.md) for guidance on adapting them to your environment.
=======
Ready-made prompt templates are available in the [`prompts/`](prompts/) directory. Copy the appropriate file and replace `[CODE_PATH]` with the path to your codebase or metadata repository. The library now includes:
* **Audit-type prompts** under `prompts/audit-types/`
* **Scenario prompts** under `prompts/scenarios/`
* **Model optimizations** under `prompts/models/`
along with the base design pattern, algorithm, DataHub, and ETL prompts.
>>>>>>> 7f758401
## Specification Schema

Each YAML specification follows a consistent schema:

### Design Patterns
```yaml
patterns:
  - name: "PatternName"
    category: "creational|structural|behavioral|architectural"
    hints: ["keyword1", "keyword2", "signature"]
    report_fields: ["field1", "field2", "quality_metric"]
    related:
      algorithms: ["AlgorithmName"]
      datahub: ["EntityName"]
      security: ["SecurityConcern"]
      cloud: ["CloudPattern"]
```

### Algorithms & Data Structures
```yaml
algorithms_and_data_structures:
  - name: "AlgorithmName"
    category: "sorting|searching|data_structure"
    paths: ["implementation_paths"]
    hints: ["characteristic_keywords"]
    time_complexity: "O(n)"
    space_complexity: "O(1)"
    report_fields: ["implementation_quality", "optimization"]
    related_patterns: ["DesignPatternName"]
```

### DataHub Entities
```yaml
datahub_entities:
  - name: "EntityName"
    urn_pattern: "urn:li:entityType:*"
    aspect_name: "primaryAspect"
    report_fields: ["metadata_field1", "metadata_field2"]
    related_patterns: ["DesignPatternName"]
```

### Feasibility Analysis
```yaml
feasibility_analysis:
  - name: "AnalysisName"
    category: "migration|refactoring|integration|technical_debt|resources"
    analysis_type: "specific_analysis_type"
    hints: ["keyword1", "keyword2", "indicator"]
    report_fields: ["assessment_field1", "assessment_field2"]
```    
   
### Security Vulnerabilities
```yaml
vulnerabilities:
  - name: "VulnerabilityName"
    category: "injection|authentication|authorization"
    owasp_category: "A01:2021 – Category Name"
    severity: "Critical|High|Medium|Low"
    detection_hints: ["pattern1", "pattern2"]
   report_fields: ["location", "severity", "remediation"]
```

### ETL Subsystems
```yaml
etl_subsystems:
  - name: "SubsystemName"
    id: 1
    category: "data_acquisition|data_quality|dimension_management|fact_loading|performance|workflow|development|compliance|infrastructure"
    hints: ["characteristic_keywords", "process_indicators"]
    report_fields: ["implementation_aspect", "integration_quality"]
```

## Documentation

The `docs/` folder contains human-readable references:

- **Design-Patterns-Taxonomy.md**: Comprehensive guide to all supported design patterns with complexity ratings and use cases
- **Algorithms-DS-Taxonomy.md**: Reference for algorithms and data structures with time/space complexity analysis
- **DataHub-Taxonomy-Reference.md**: Complete guide to DataHub entities, aspects, and governance patterns
- **Feasibility-Analysis-Taxonomy.md**: Comprehensive guide to feasibility analysis including migration assessment, refactoring evaluation, and resource planning
- **Security-Vulnerabilities-Taxonomy.md**: Complete guide to security vulnerabilities based on OWASP Top 10 2021
- **ETL-Subsystems-Taxonomy.md**: Reference for 38 ETL subsystems with detection patterns and implementation guidance
- **Pattern-Cross-Reference.md**: Matrix of relationships across taxonomies

### Visualization and Search

Run `scripts/relationship_graph.py` to generate a Graphviz `.dot` file showing cross-taxonomy links. Use `scripts/search_relationships.py [TERM]` to list related items for a specific term.

### Complexity Ratings

Complexity ratings help users understand implementation difficulty, detection effort, and performance impact of each pattern. Ratings are defined in the new [Complexity Rating Guide](docs/Complexity-Guide.md) and applied consistently across all YAML specifications.

## Key Features

### Pattern Detection
- **Hint-based matching**: Uses keywords and code signatures for pattern identification
- **Quality assessment**: Evaluates implementation quality and best practices
- **Complexity ratings**: Standardized implementation, detection, and performance levels
- **Feasibility evaluation**: Assesses migration readiness, refactoring opportunities, and integration complexity
- **Comprehensive coverage**: Supports 25+ design patterns, major algorithms, DataHub metadata, and feasibility analysis
- **Security analysis**: Detects OWASP Top 10 vulnerabilities with severity ratings
- **Comprehensive coverage**: Supports 25+ design patterns, major algorithms, DataHub metadata, and security vulnerabilities
- **Comprehensive coverage**: Supports 25+ design patterns, major algorithms, DataHub metadata, and 38 ETL subsystems

### Reporting
- **Structured output**: Consistent reporting format across all pattern types
- **Quality metrics**: Implementation quality scores and recommendations
- **Context awareness**: Understands pattern variants and anti-patterns
- **Actionable insights**: Provides specific improvement recommendations

## Use Cases

- **Code Review Automation**: Automatically identify patterns and assess code quality
- **Security Vulnerability Assessment**: Detect OWASP Top 10 vulnerabilities and security misconfigurations
- **Architecture Analysis**: Understand system design and architectural patterns
- **Technical Debt Assessment**: Identify anti-patterns and improvement opportunities
- **DataHub Governance**: Audit metadata completeness and governance practices
- **Feasibility Assessment**: Evaluate migration readiness, refactoring opportunities, and integration complexity
- **Educational Analysis**: Learn about patterns and algorithms in existing codebases
- **Migration Planning**: Understand current patterns before refactoring

## Next Steps

1. **Extend Specifications**: Add more patterns, algorithms, or domain-specific rules
2. **Custom Report Fields**: Modify report fields to match your analysis needs
3. **Integration**: Integrate with CI/CD pipelines for automated code quality checks
4. **Metrics Dashboard**: Build dashboards to track pattern usage and code quality over time
5. **Team Training**: Use detection results to identify learning opportunities

## Contributing

To add new patterns or improve existing specifications:

1. Update the relevant YAML file in `specs/`
2. Add documentation to the corresponding file in `docs/`
3. Ensure the pattern includes appropriate hints and report fields
4. Test with sample codebases to validate detection accuracy

## License

This project is designed for defensive security and code quality analysis purposes only. Use responsibly for improving code quality and security posture.a<|MERGE_RESOLUTION|>--- conflicted
+++ resolved
@@ -43,15 +43,10 @@
 ├── templates/                      # Report generation templates
 │   └── feasibility-report-template.md # Feasibility analysis report template
 │   └── Security-Vulnerabilities-Taxonomy.md  # Security vulnerability guide
-<<<<<<< HEAD
 ├── workflows/                     # Workflow templates
 │   ├── ci-cd/                     # CI/CD examples
 │   ├── pre-commit/                # Pre-commit hooks
 │   └── scheduled/                 # Scheduled audits
-├── prompts/                        # AI prompt templates
-│   └── security-audit-prompts.md   # Security audit prompt library
-=======
->>>>>>> 7f758401
 └── README.md                       # This file
 ```
 
@@ -87,19 +82,15 @@
 
 ### Prompt Library
 
-<<<<<<< HEAD
-Ready-made prompt templates are available in the [`prompts/`](prompts/) directory. Copy the appropriate file and replace `[CODE_PATH]` with the path to your codebase or metadata repository. Templates include design pattern scans, algorithm and data structure analysis, DataHub metadata audits, ETL subsystem checks, and comprehensive feasibility analysis.
-
-### Workflow Templates
-
-Reusable examples for CI pipelines, pre-commit hooks, and scheduled tasks live in the [`workflows/`](workflows/) directory. See [Workflow-Customization-Guide](docs/Workflow-Customization-Guide.md) for guidance on adapting them to your environment.
-=======
 Ready-made prompt templates are available in the [`prompts/`](prompts/) directory. Copy the appropriate file and replace `[CODE_PATH]` with the path to your codebase or metadata repository. The library now includes:
 * **Audit-type prompts** under `prompts/audit-types/`
 * **Scenario prompts** under `prompts/scenarios/`
 * **Model optimizations** under `prompts/models/`
 along with the base design pattern, algorithm, DataHub, and ETL prompts.
->>>>>>> 7f758401
+
+### Workflow Templates
+
+Reusable examples for CI pipelines, pre-commit hooks, and scheduled tasks live in the [`workflows/`](workflows/) directory. See [Workflow-Customization-Guide](docs/Workflow-Customization-Guide.md) for guidance on adapting them to your environment.
 ## Specification Schema
 
 Each YAML specification follows a consistent schema:
