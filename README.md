# AI Code Auditor

An AI-driven code auditor using spec-driven scanning to detect design patterns, algorithms, data structures, and DataHub entities in codebases.

## Overview

This repository contains comprehensive specifications and taxonomies for automated code analysis. The AI code auditor uses these specifications to identify and analyze various software engineering patterns and structures in your codebase.

### What It Detects

- **Design Patterns**: 25+ GoF and architectural patterns including Singleton, Factory, Observer, MVC, and more
- **Algorithms & Data Structures**: Sorting algorithms, search algorithms, trees, graphs, hash tables, and complexity analysis
- **DataHub Entities**: Datasets, ML features, models, lineage, governance aspects, and metadata patterns
<<<<<<< HEAD
- **Feasibility Analysis**: Migration readiness, refactoring assessment, integration analysis, technical debt evaluation, and resource planning
=======
- **Security Vulnerabilities**: OWASP Top 10 vulnerabilities, cryptographic failures, injection attacks, and security misconfigurations
- **ETL Subsystems**: 38 data warehouse subsystems including extraction, transformation, loading, quality management, and workflow orchestration
>>>>>>> 26b22d0a

## Repository Structure

```
ai-code-auditor/
├── specs/                          # Machine-readable specifications
│   ├── design-patterns-spec.yaml   # Design pattern detection rules
│   ├── algorithms-data-structures-spec.yaml  # Algorithm and DS specs
│   ├── datahub-spec.yaml           # DataHub entity and aspect specs
<<<<<<< HEAD
│   └── feasibility-analysis-spec.yaml # Feasibility analysis specifications
=======
│   └── security-vulnerabilities-spec.yaml    # Security vulnerability patterns
>>>>>>> 26b22d0a
├── docs/                           # Human-readable documentation
│   ├── Design-Patterns-Taxonomy.md # Pattern reference guide
│   ├── Algorithms-DS-Taxonomy.md   # Algorithm and DS reference
│   ├── DataHub-Taxonomy-Reference.md # DataHub entity guide
<<<<<<< HEAD
│   └── Feasibility-Analysis-Taxonomy.md # Feasibility analysis guide
├── prompts/                        # Ready-made AI agent prompts
│   ├── design-patterns-prompt.md   # Design pattern analysis prompts
│   ├── algorithms-ds-prompt.md     # Algorithm and DS analysis prompts
│   ├── datahub-prompt.md          # DataHub analysis prompts
│   └── feasibility-audit-prompts.md # Feasibility analysis prompts
├── templates/                      # Report generation templates
│   └── feasibility-report-template.md # Feasibility analysis report template
=======
│   └── Security-Vulnerabilities-Taxonomy.md  # Security vulnerability guide
├── prompts/                        # AI prompt templates
│   └── security-audit-prompts.md   # Security audit prompt library
>>>>>>> 26b22d0a
└── README.md                       # This file
```

## How to Run a Scan

To perform a code audit using an AI agent:

1. **Point your AI agent at the `specs/` folder** - The YAML files contain machine-readable specifications that AI agents can parse and use for pattern detection.

2. **Specify the target codebase** - Provide the path to the code you want to analyze.

3. **Select scan types** - Choose which specifications to use:
   - Design patterns only: `specs/design-patterns-spec.yaml`
   - Algorithms/DS only: `specs/algorithms-data-structures-spec.yaml`
   - DataHub entities only: `specs/datahub-spec.yaml`
<<<<<<< HEAD
   - Feasibility analysis only: `specs/feasibility-analysis-spec.yaml`
=======
   - Security vulnerabilities only: `specs/security-vulnerabilities-spec.yaml`
   - All patterns: Use all spec files
   - ETL subsystems only: `specs/etl-subsystems-spec.yaml`
>>>>>>> 26b22d0a
   - All patterns: Use all four spec files

4. **Review results** - The AI agent will generate reports based on the `report_fields` specified in each pattern.

### Example AI Agent Prompt

```
Please analyze the codebase at [PATH] using the specifications in the ai-code-auditor/specs/ folder.
Focus on detecting design patterns and provide a detailed report including:
- Pattern instances found
- Implementation quality assessment
- Recommendations for improvements
```

### Prompt Library

<<<<<<< HEAD
Ready-made prompt templates are available in the [`prompts/`](prompts/) directory. Copy the appropriate file and replace `[CODE_PATH]` with the path to your codebase or metadata repository. Templates include design pattern scans, algorithm and data structure analysis, DataHub metadata audits, ETL subsystem checks, and comprehensive feasibility analysis.
=======
Ready-made prompt templates are available in the [`prompts/`](prompts/) directory. Copy the appropriate file and replace `[CODE_PATH]` with the path to your codebase or metadata repository. Templates include design pattern scans, algorithm and data structure analysis, DataHub metadata audits, security vulnerability assessments, and ETL subsystem checks.
>>>>>>> 26b22d0a

## Specification Schema

Each YAML specification follows a consistent schema:

### Design Patterns
```yaml
patterns:
  - name: "PatternName"
    category: "creational|structural|behavioral|architectural"
    hints: ["keyword1", "keyword2", "signature"]
    report_fields: ["field1", "field2", "quality_metric"]
```

### Algorithms & Data Structures
```yaml
algorithms_and_data_structures:
  - name: "AlgorithmName"
    category: "sorting|searching|data_structure"
    paths: ["implementation_paths"]
    hints: ["characteristic_keywords"]
    time_complexity: "O(n)"
    space_complexity: "O(1)"
    report_fields: ["implementation_quality", "optimization"]
```

### DataHub Entities
```yaml
datahub_entities:
  - name: "EntityName"
    urn_pattern: "urn:li:entityType:*"
    aspect_name: "primaryAspect"
    report_fields: ["metadata_field1", "metadata_field2"]
```

<<<<<<< HEAD
### Feasibility Analysis
```yaml
feasibility_analysis:
  - name: "AnalysisName"
    category: "migration|refactoring|integration|technical_debt|resources"
    analysis_type: "specific_analysis_type"
    hints: ["keyword1", "keyword2", "indicator"]
    report_fields: ["assessment_field1", "assessment_field2"]
=======
### Security Vulnerabilities
```yaml
vulnerabilities:
  - name: "VulnerabilityName"
    category: "injection|authentication|authorization"
    owasp_category: "A01:2021 – Category Name"
    severity: "Critical|High|Medium|Low"
    detection_hints: ["pattern1", "pattern2"]
   report_fields: ["location", "severity", "remediation"]
```

### ETL Subsystems
```yaml
etl_subsystems:
  - name: "SubsystemName"
    id: 1
    category: "data_acquisition|data_quality|dimension_management|fact_loading|performance|workflow|development|compliance|infrastructure"
    hints: ["characteristic_keywords", "process_indicators"]
    report_fields: ["implementation_aspect", "integration_quality"]
>>>>>>> 26b22d0a
```

## Documentation

The `docs/` folder contains human-readable references:

- **Design-Patterns-Taxonomy.md**: Comprehensive guide to all supported design patterns with complexity ratings and use cases
- **Algorithms-DS-Taxonomy.md**: Reference for algorithms and data structures with time/space complexity analysis
- **DataHub-Taxonomy-Reference.md**: Complete guide to DataHub entities, aspects, and governance patterns
<<<<<<< HEAD
- **Feasibility-Analysis-Taxonomy.md**: Comprehensive guide to feasibility analysis including migration assessment, refactoring evaluation, and resource planning
=======
- **Security-Vulnerabilities-Taxonomy.md**: Complete guide to security vulnerabilities based on OWASP Top 10 2021
- **ETL-Subsystems-Taxonomy.md**: Reference for 38 ETL subsystems with detection patterns and implementation guidance
>>>>>>> 26b22d0a

## Key Features

### Pattern Detection
- **Hint-based matching**: Uses keywords and code signatures for pattern identification
- **Quality assessment**: Evaluates implementation quality and best practices
- **Complexity analysis**: Provides time/space complexity information for algorithms
<<<<<<< HEAD
- **Feasibility evaluation**: Assesses migration readiness, refactoring opportunities, and integration complexity
- **Comprehensive coverage**: Supports 25+ design patterns, major algorithms, DataHub metadata, and feasibility analysis
=======
- **Security analysis**: Detects OWASP Top 10 vulnerabilities with severity ratings
- **Comprehensive coverage**: Supports 25+ design patterns, major algorithms, DataHub metadata, and security vulnerabilities
- **Comprehensive coverage**: Supports 25+ design patterns, major algorithms, DataHub metadata, and 38 ETL subsystems
>>>>>>> 26b22d0a

### Reporting
- **Structured output**: Consistent reporting format across all pattern types
- **Quality metrics**: Implementation quality scores and recommendations
- **Context awareness**: Understands pattern variants and anti-patterns
- **Actionable insights**: Provides specific improvement recommendations

## Use Cases

- **Code Review Automation**: Automatically identify patterns and assess code quality
- **Security Vulnerability Assessment**: Detect OWASP Top 10 vulnerabilities and security misconfigurations
- **Architecture Analysis**: Understand system design and architectural patterns
- **Technical Debt Assessment**: Identify anti-patterns and improvement opportunities
- **DataHub Governance**: Audit metadata completeness and governance practices
- **Feasibility Assessment**: Evaluate migration readiness, refactoring opportunities, and integration complexity
- **Educational Analysis**: Learn about patterns and algorithms in existing codebases
- **Migration Planning**: Understand current patterns before refactoring

## Next Steps

1. **Extend Specifications**: Add more patterns, algorithms, or domain-specific rules
2. **Custom Report Fields**: Modify report fields to match your analysis needs
3. **Integration**: Integrate with CI/CD pipelines for automated code quality checks
4. **Metrics Dashboard**: Build dashboards to track pattern usage and code quality over time
5. **Team Training**: Use detection results to identify learning opportunities

## Contributing

To add new patterns or improve existing specifications:

1. Update the relevant YAML file in `specs/`
2. Add documentation to the corresponding file in `docs/`
3. Ensure the pattern includes appropriate hints and report fields
4. Test with sample codebases to validate detection accuracy

## License

This project is designed for defensive security and code quality analysis purposes only. Use responsibly for improving code quality and security posture.a<|MERGE_RESOLUTION|>--- conflicted
+++ resolved
@@ -11,12 +11,9 @@
 - **Design Patterns**: 25+ GoF and architectural patterns including Singleton, Factory, Observer, MVC, and more
 - **Algorithms & Data Structures**: Sorting algorithms, search algorithms, trees, graphs, hash tables, and complexity analysis
 - **DataHub Entities**: Datasets, ML features, models, lineage, governance aspects, and metadata patterns
-<<<<<<< HEAD
 - **Feasibility Analysis**: Migration readiness, refactoring assessment, integration analysis, technical debt evaluation, and resource planning
-=======
 - **Security Vulnerabilities**: OWASP Top 10 vulnerabilities, cryptographic failures, injection attacks, and security misconfigurations
 - **ETL Subsystems**: 38 data warehouse subsystems including extraction, transformation, loading, quality management, and workflow orchestration
->>>>>>> 26b22d0a
 
 ## Repository Structure
 
@@ -26,16 +23,12 @@
 │   ├── design-patterns-spec.yaml   # Design pattern detection rules
 │   ├── algorithms-data-structures-spec.yaml  # Algorithm and DS specs
 │   ├── datahub-spec.yaml           # DataHub entity and aspect specs
-<<<<<<< HEAD
 │   └── feasibility-analysis-spec.yaml # Feasibility analysis specifications
-=======
 │   └── security-vulnerabilities-spec.yaml    # Security vulnerability patterns
->>>>>>> 26b22d0a
 ├── docs/                           # Human-readable documentation
 │   ├── Design-Patterns-Taxonomy.md # Pattern reference guide
 │   ├── Algorithms-DS-Taxonomy.md   # Algorithm and DS reference
 │   ├── DataHub-Taxonomy-Reference.md # DataHub entity guide
-<<<<<<< HEAD
 │   └── Feasibility-Analysis-Taxonomy.md # Feasibility analysis guide
 ├── prompts/                        # Ready-made AI agent prompts
 │   ├── design-patterns-prompt.md   # Design pattern analysis prompts
@@ -44,11 +37,9 @@
 │   └── feasibility-audit-prompts.md # Feasibility analysis prompts
 ├── templates/                      # Report generation templates
 │   └── feasibility-report-template.md # Feasibility analysis report template
-=======
 │   └── Security-Vulnerabilities-Taxonomy.md  # Security vulnerability guide
 ├── prompts/                        # AI prompt templates
 │   └── security-audit-prompts.md   # Security audit prompt library
->>>>>>> 26b22d0a
 └── README.md                       # This file
 ```
 
@@ -64,13 +55,10 @@
    - Design patterns only: `specs/design-patterns-spec.yaml`
    - Algorithms/DS only: `specs/algorithms-data-structures-spec.yaml`
    - DataHub entities only: `specs/datahub-spec.yaml`
-<<<<<<< HEAD
    - Feasibility analysis only: `specs/feasibility-analysis-spec.yaml`
-=======
    - Security vulnerabilities only: `specs/security-vulnerabilities-spec.yaml`
    - All patterns: Use all spec files
    - ETL subsystems only: `specs/etl-subsystems-spec.yaml`
->>>>>>> 26b22d0a
    - All patterns: Use all four spec files
 
 4. **Review results** - The AI agent will generate reports based on the `report_fields` specified in each pattern.
@@ -87,12 +75,7 @@
 
 ### Prompt Library
 
-<<<<<<< HEAD
 Ready-made prompt templates are available in the [`prompts/`](prompts/) directory. Copy the appropriate file and replace `[CODE_PATH]` with the path to your codebase or metadata repository. Templates include design pattern scans, algorithm and data structure analysis, DataHub metadata audits, ETL subsystem checks, and comprehensive feasibility analysis.
-=======
-Ready-made prompt templates are available in the [`prompts/`](prompts/) directory. Copy the appropriate file and replace `[CODE_PATH]` with the path to your codebase or metadata repository. Templates include design pattern scans, algorithm and data structure analysis, DataHub metadata audits, security vulnerability assessments, and ETL subsystem checks.
->>>>>>> 26b22d0a
-
 ## Specification Schema
 
 Each YAML specification follows a consistent schema:
@@ -127,7 +110,6 @@
     report_fields: ["metadata_field1", "metadata_field2"]
 ```
 
-<<<<<<< HEAD
 ### Feasibility Analysis
 ```yaml
 feasibility_analysis:
@@ -136,7 +118,8 @@
     analysis_type: "specific_analysis_type"
     hints: ["keyword1", "keyword2", "indicator"]
     report_fields: ["assessment_field1", "assessment_field2"]
-=======
+```    
+   
 ### Security Vulnerabilities
 ```yaml
 vulnerabilities:
@@ -156,7 +139,6 @@
     category: "data_acquisition|data_quality|dimension_management|fact_loading|performance|workflow|development|compliance|infrastructure"
     hints: ["characteristic_keywords", "process_indicators"]
     report_fields: ["implementation_aspect", "integration_quality"]
->>>>>>> 26b22d0a
 ```
 
 ## Documentation
@@ -166,12 +148,9 @@
 - **Design-Patterns-Taxonomy.md**: Comprehensive guide to all supported design patterns with complexity ratings and use cases
 - **Algorithms-DS-Taxonomy.md**: Reference for algorithms and data structures with time/space complexity analysis
 - **DataHub-Taxonomy-Reference.md**: Complete guide to DataHub entities, aspects, and governance patterns
-<<<<<<< HEAD
 - **Feasibility-Analysis-Taxonomy.md**: Comprehensive guide to feasibility analysis including migration assessment, refactoring evaluation, and resource planning
-=======
 - **Security-Vulnerabilities-Taxonomy.md**: Complete guide to security vulnerabilities based on OWASP Top 10 2021
 - **ETL-Subsystems-Taxonomy.md**: Reference for 38 ETL subsystems with detection patterns and implementation guidance
->>>>>>> 26b22d0a
 
 ## Key Features
 
@@ -179,14 +158,11 @@
 - **Hint-based matching**: Uses keywords and code signatures for pattern identification
 - **Quality assessment**: Evaluates implementation quality and best practices
 - **Complexity analysis**: Provides time/space complexity information for algorithms
-<<<<<<< HEAD
 - **Feasibility evaluation**: Assesses migration readiness, refactoring opportunities, and integration complexity
 - **Comprehensive coverage**: Supports 25+ design patterns, major algorithms, DataHub metadata, and feasibility analysis
-=======
 - **Security analysis**: Detects OWASP Top 10 vulnerabilities with severity ratings
 - **Comprehensive coverage**: Supports 25+ design patterns, major algorithms, DataHub metadata, and security vulnerabilities
 - **Comprehensive coverage**: Supports 25+ design patterns, major algorithms, DataHub metadata, and 38 ETL subsystems
->>>>>>> 26b22d0a
 
 ### Reporting
 - **Structured output**: Consistent reporting format across all pattern types
