# AI Code Auditor

An AI-driven code auditor using spec-driven scanning to detect design patterns, algorithms, data structures, and DataHub entities in codebases.

## Overview

This repository contains comprehensive specifications and taxonomies for automated code analysis. The AI code auditor uses these specifications to identify and analyze various software engineering patterns and structures in your codebase.

### What It Detects

- **Design Patterns**: 25+ GoF and architectural patterns including Singleton, Factory, Observer, MVC, and more
- **Algorithms & Data Structures**: Sorting algorithms, search algorithms, trees, graphs, hash tables, and complexity analysis
- **DataHub Entities**: Datasets, ML features, models, lineage, governance aspects, and metadata patterns
- **Feasibility Analysis**: Migration readiness, refactoring assessment, integration analysis, technical debt evaluation, and resource planning
- **Security Vulnerabilities**: OWASP Top 10 vulnerabilities, cryptographic failures, injection attacks, and security misconfigurations
- **ETL Subsystems**: 38 data warehouse subsystems including extraction, transformation, loading, quality management, and workflow orchestration

## Repository Structure

```
ai-code-auditor/
├── audit-runner.sh                   # Main audit runner script
├── specs/                            # Machine-readable specifications
│   ├── design-patterns-spec.yaml     # Design pattern detection rules
│   ├── algorithms-data-structures-spec.yaml  # Algorithm and DS specs
<<<<<<< HEAD
│   ├── datahub-spec.yaml             # DataHub entity and aspect specs
│   ├── feasibility-analysis-spec.yaml # Feasibility analysis specifications
│   ├── security-vulnerabilities-spec.yaml    # Security vulnerability patterns
│   ├── etl-subsystems-spec.yaml      # ETL subsystem specifications
│   ├── cloud-architecture-spec.yaml  # Cloud architecture patterns
│   └── repo-discovery-spec.yaml      # Repository discovery patterns
├── docs/                             # Human-readable documentation
│   ├── Audit-Runner-Documentation.md # Complete audit runner guide
│   ├── Design-Patterns-Taxonomy.md   # Pattern reference guide
│   ├── Algorithms-DS-Taxonomy.md     # Algorithm and DS reference
│   ├── DataHub-Taxonomy-Reference.md # DataHub entity guide
│   ├── Feasibility-Analysis-Taxonomy.md # Feasibility analysis guide
│   ├── Security-Vulnerabilities-Taxonomy.md # Security vulnerability guide
│   ├── ETL-Subsystems-Taxonomy.md    # ETL subsystems reference
│   └── Cloud-Architecture-Taxonomy.md # Cloud patterns reference
├── prompts/                          # Ready-made AI agent prompts
│   ├── design-patterns-prompt.md     # Design pattern analysis prompts
│   ├── algorithms-ds-prompt.md       # Algorithm and DS analysis prompts
│   ├── datahub-prompt.md             # DataHub analysis prompts
│   ├── feasibility-audit-prompts.md  # Feasibility analysis prompts
│   ├── security-audit-prompts.md     # Security audit prompt library
│   ├── etl-subsystems-prompt.md      # ETL subsystem prompts
│   └── cloud-audit-prompts.md        # Cloud architecture prompts
├── templates/                        # Report generation templates
│   └── feasibility-report-template.md # Feasibility analysis report template
├── examples/                         # Integration examples
│   └── integration-examples.sh       # CI/CD and workflow examples
├── test-audit-runner.sh              # Test suite for audit runner
├── scripts/                          # Utility scripts
│   └── repo-discovery.sh             # Repository discovery utility
└── README.md                         # This file
=======
│   ├── datahub-spec.yaml           # DataHub entity and aspect specs
│   ├── feasibility-analysis-spec.yaml # Feasibility analysis specifications
│   ├── security-vulnerabilities-spec.yaml    # Security vulnerability patterns
│   ├── etl-subsystems-spec.yaml    # ETL subsystems specifications
│   ├── cloud-architecture-spec.yaml # Cloud architecture patterns
│   └── repo-discovery-spec.yaml    # Repository discovery specifications
├── docs/                           # Technical reference documentation
│   ├── Design-Patterns-Taxonomy.md # Pattern reference guide
│   ├── Algorithms-DS-Taxonomy.md   # Algorithm and DS reference
│   ├── DataHub-Taxonomy-Reference.md # DataHub entity guide
│   ├── Feasibility-Analysis-Taxonomy.md # Feasibility analysis guide
│   ├── Security-Vulnerabilities-Taxonomy.md  # Security vulnerability guide
│   ├── ETL-Subsystems-Taxonomy.md  # ETL subsystems reference
│   ├── Cloud-Architecture-Taxonomy.md # Cloud architecture guide
│   ├── Repository-Discovery-Taxonomy.md # Repository discovery guide
│   ├── Prompt-Engineering-Guide.md     # How to craft effective prompts
│   ├── Prompt-Validation-Examples.md   # Example outputs for verification
│   ├── Pattern-Cross-Reference.md  # Matrix of relationships across taxonomies
│   └── Complexity-Guide.md          # Implementation difficulty ratings
├── guides/                         # User-focused guides
│   ├── getting-started.md          # Quick start and first audit
│   ├── audit-types-guide.md        # Deep dive into each audit type
│   ├── customization-guide.md      # Customizing specs and prompts
│   ├── integration-guide.md        # CI/CD and workflow integration
│   ├── best-practices.md           # Proven strategies and recommendations
│   └── troubleshooting.md          # Common issues and solutions
├── prompts/                        # AI prompt templates
│   ├── audit-types/                # Prompts organized by audit type
│   ├── scenarios/                  # Scenario specific prompts
│   ├── models/                     # Model optimization prompts
│   └── Prompt-Validation-Examples.md   # Example outputs for verification
├── prompts/                        # AI prompt templates
│   ├── audit-types/                # Prompts organized by audit type
│   ├── scenarios/                  # Scenario specific prompts
│   ├── models/                     # Model optimization prompts
│   ├── design-patterns-prompt.md   # Design pattern analysis prompts
│   ├── algorithms-ds-prompt.md     # Algorithm and DS analysis prompts
│   ├── datahub-prompt.md           # DataHub analysis prompts
│   ├── design-patterns-prompt.md   # Design pattern analysis prompts
│   ├── algorithms-ds-prompt.md     # Algorithm and DS analysis prompts
│   ├── datahub-prompt.md          # DataHub analysis prompts
│   ├── feasibility-audit-prompts.md # Feasibility analysis prompts
│   ├── security-audit-prompts.md   # Security audit prompt library
│   ├── etl-subsystems-prompt.md    # ETL subsystems analysis prompts
│   ├── cloud-audit-prompts.md      # Cloud architecture analysis prompts
│   └── repo-discovery-prompts.md   # Repository discovery prompts
├── templates/                      # Report generation templates
│   └── feasibility-report-template.md # Feasibility analysis report template
├── workflows/                     # Workflow templates
│   ├── ci-cd/                     # CI/CD examples
│   ├── pre-commit/                # Pre-commit hooks
│   └── scheduled/                 # Scheduled audits
├── scripts/                        # Utility scripts
│   ├── repo-discovery.sh           # Repository discovery script
│   ├── relationship_graph.py       # Generate cross-reference graphs
│   └── search_relationships.py     # Search related items
└── README.md                       # This file
>>>>>>> 2e4cbc23
```

## Quick Start

**New users**: Start with the [Getting Started Guide](guides/getting-started.md) for a 5-minute walkthrough.

### Using the Audit Runner Script (Recommended)

The easiest way to run audits is using the `audit-runner.sh` script:

```bash
# Run all audits with default settings
./audit-runner.sh /path/to/repo

# Run specific audit type
./audit-runner.sh --type security /path/to/repo

# Generate report in specific format
./audit-runner.sh --type patterns --format markdown /path/to/repo

# Save report to file
./audit-runner.sh --type all --output audit-report.json /path/to/repo

# Run with custom configuration
./audit-runner.sh --config my-config.conf /path/to/repo
```

For complete documentation, see: [Audit Runner Documentation](docs/Audit-Runner-Documentation.md)

### Using AI Agents Directly

To perform a code audit using an AI agent:

1. **Point your AI agent at the `specs/` folder** - The YAML files contain machine-readable specifications that AI agents can parse and use for pattern detection.

2. **Specify the target codebase** - Provide the path to the code you want to analyze.

3. **Select scan types** - Choose which specifications to use:
   - Design patterns only: `specs/design-patterns-spec.yaml`
   - Algorithms/DS only: `specs/algorithms-data-structures-spec.yaml`
   - DataHub entities only: `specs/datahub-spec.yaml`
   - Feasibility analysis only: `specs/feasibility-analysis-spec.yaml`
   - Security vulnerabilities only: `specs/security-vulnerabilities-spec.yaml`
   - ETL subsystems only: `specs/etl-subsystems-spec.yaml`
   - Cloud architecture only: `specs/cloud-architecture-spec.yaml`
   - Repository discovery only: `specs/repo-discovery-spec.yaml`
   - All patterns: Use all spec files

4. **Review results** - The AI agent will generate reports based on the `report_fields` specified in each pattern.

### Example AI Agent Prompt

```
Please analyze the codebase at [PATH] using the specifications in the ai-code-auditor/specs/ folder.
Focus on detecting design patterns and provide a detailed report including:
- Pattern instances found
- Implementation quality assessment
- Recommendations for improvements
```

### Comprehensive Guides

- **[Getting Started Guide](guides/getting-started.md)** - First steps, quick wins, and understanding reports
- **[Audit Types Guide](guides/audit-types-guide.md)** - Deep dive into each audit type and when to use them
- **[Customization Guide](guides/customization-guide.md)** - Writing custom specifications and extending functionality
- **[Integration Guide](guides/integration-guide.md)** - CI/CD integration, Git hooks, and team workflows
- **[Best Practices Guide](guides/best-practices.md)** - Proven strategies for effective usage
- **[Troubleshooting Guide](guides/troubleshooting.md)** - Common issues and solutions

### Prompt Library

Ready-made prompt templates are available in the [`prompts/`](prompts/) directory. Copy the appropriate file and replace `[CODE_PATH]` with the path to your codebase or metadata repository. The library includes:
* **Audit-type prompts** under `prompts/audit-types/`
* **Scenario prompts** under `prompts/scenarios/`
* **Model optimizations** under `prompts/models/`
* **Base prompts** for design patterns, algorithms, DataHub, ETL, security, cloud architecture, and feasibility analysis

### Workflow Templates

Reusable examples for CI pipelines, pre-commit hooks, and scheduled tasks live in the [`workflows/`](workflows/) directory. See [Workflow-Customization-Guide](docs/Workflow-Customization-Guide.md) for guidance on adapting them to your environment.
## Specification Schema

Each YAML specification follows a consistent schema:

### Design Patterns
```yaml
patterns:
  - name: "PatternName"
    category: "creational|structural|behavioral|architectural"
    hints: ["keyword1", "keyword2", "signature"]
    report_fields: ["field1", "field2", "quality_metric"]
    related:
      algorithms: ["AlgorithmName"]
      datahub: ["EntityName"]
      security: ["SecurityConcern"]
      cloud: ["CloudPattern"]
```

### Algorithms & Data Structures
```yaml
algorithms_and_data_structures:
  - name: "AlgorithmName"
    category: "sorting|searching|data_structure"
    paths: ["implementation_paths"]
    hints: ["characteristic_keywords"]
    time_complexity: "O(n)"
    space_complexity: "O(1)"
    report_fields: ["implementation_quality", "optimization"]
    related_patterns: ["DesignPatternName"]
```

### DataHub Entities
```yaml
datahub_entities:
  - name: "EntityName"
    urn_pattern: "urn:li:entityType:*"
    aspect_name: "primaryAspect"
    report_fields: ["metadata_field1", "metadata_field2"]
    related_patterns: ["DesignPatternName"]
```

### Feasibility Analysis
```yaml
feasibility_analysis:
  - name: "AnalysisName"
    category: "migration|refactoring|integration|technical_debt|resources"
    analysis_type: "specific_analysis_type"
    hints: ["keyword1", "keyword2", "indicator"]
    report_fields: ["assessment_field1", "assessment_field2"]
```    
   
### Security Vulnerabilities
```yaml
vulnerabilities:
  - name: "VulnerabilityName"
    category: "injection|authentication|authorization"
    owasp_category: "A01:2021 – Category Name"
    severity: "Critical|High|Medium|Low"
    detection_hints: ["pattern1", "pattern2"]
   report_fields: ["location", "severity", "remediation"]
```

### ETL Subsystems
```yaml
etl_subsystems:
  - name: "SubsystemName"
    id: 1
    category: "data_acquisition|data_quality|dimension_management|fact_loading|performance|workflow|development|compliance|infrastructure"
    hints: ["characteristic_keywords", "process_indicators"]
    report_fields: ["implementation_aspect", "integration_quality"]
```

## Documentation

### User Guides (Start Here!)
- **[Getting Started Guide](guides/getting-started.md)** - Your first audit in 5 minutes
- **[Audit Types Guide](guides/audit-types-guide.md)** - Comprehensive overview of all audit types
- **[Customization Guide](guides/customization-guide.md)** - Tailor the tool for your organization
- **[Integration Guide](guides/integration-guide.md)** - CI/CD pipelines and team workflows  
- **[Best Practices Guide](guides/best-practices.md)** - Proven strategies for success
- **[Troubleshooting Guide](guides/troubleshooting.md)** - Solutions to common issues

### Technical Reference
The `docs/` folder contains detailed technical references:

- **Design-Patterns-Taxonomy.md**: Comprehensive guide to all supported design patterns with complexity ratings and use cases
- **Algorithms-DS-Taxonomy.md**: Reference for algorithms and data structures with time/space complexity analysis
- **DataHub-Taxonomy-Reference.md**: Complete guide to DataHub entities, aspects, and governance patterns
- **Feasibility-Analysis-Taxonomy.md**: Comprehensive guide to feasibility analysis including migration assessment, refactoring evaluation, and resource planning
- **Security-Vulnerabilities-Taxonomy.md**: Complete guide to security vulnerabilities based on OWASP Top 10 2021
- **ETL-Subsystems-Taxonomy.md**: Reference for 38 ETL subsystems with detection patterns and implementation guidance
- **Cloud-Architecture-Taxonomy.md**: Guide to cloud-native patterns and architecture best practices
- **Repository-Discovery-Taxonomy.md**: Reference for codebase analysis and technology stack discovery
- **Pattern-Cross-Reference.md**: Matrix of relationships across taxonomies
- **Complexity-Guide.md**: Implementation difficulty, detection effort, and performance impact ratings

### Visualization and Search

Run `scripts/relationship_graph.py` to generate a Graphviz `.dot` file showing cross-taxonomy links. Use `scripts/search_relationships.py [TERM]` to list related items for a specific term.

### Complexity Ratings

Complexity ratings help users understand implementation difficulty, detection effort, and performance impact of each pattern. Ratings are defined in the [Complexity Rating Guide](docs/Complexity-Guide.md) and applied consistently across all YAML specifications.

## Key Features

### Automated Audit Runner
- **Comprehensive Script**: `audit-runner.sh` provides a complete audit automation solution
- **Multiple Output Formats**: Generate reports in JSON, Markdown, HTML, and CSV formats
- **Configurable Execution**: Support for individual audits, combined audits, and custom profiles
- **CI/CD Integration**: Built-in support for continuous integration and deployment pipelines
- **Configuration Management**: Flexible configuration via files, environment variables, and CLI options

### Pattern Detection
- **Hint-based matching**: Uses keywords and code signatures for pattern identification
- **Quality assessment**: Evaluates implementation quality and best practices
- **Complexity ratings**: Standardized implementation, detection, and performance levels
- **Feasibility evaluation**: Assesses migration readiness, refactoring opportunities, and integration complexity
- **Comprehensive coverage**: Supports 25+ design patterns, major algorithms, DataHub metadata, and feasibility analysis
- **Security analysis**: Detects OWASP Top 10 vulnerabilities with severity ratings
- **Comprehensive coverage**: Supports 25+ design patterns, major algorithms, DataHub metadata, and security vulnerabilities
- **Comprehensive coverage**: Supports 25+ design patterns, major algorithms, DataHub metadata, and 38 ETL subsystems

### Reporting
- **Structured output**: Consistent reporting format across all pattern types
- **Quality metrics**: Implementation quality scores and recommendations
- **Context awareness**: Understands pattern variants and anti-patterns
- **Actionable insights**: Provides specific improvement recommendations

## Use Cases

- **Code Review Automation**: Automatically identify patterns and assess code quality
- **Security Vulnerability Assessment**: Detect OWASP Top 10 vulnerabilities and security misconfigurations
- **Architecture Analysis**: Understand system design and architectural patterns
- **Technical Debt Assessment**: Identify anti-patterns and improvement opportunities
- **DataHub Governance**: Audit metadata completeness and governance practices
- **Feasibility Assessment**: Evaluate migration readiness, refactoring opportunities, and integration complexity
- **Educational Analysis**: Learn about patterns and algorithms in existing codebases
- **Migration Planning**: Understand current patterns before refactoring

## Next Steps

1. **Extend Specifications**: Add more patterns, algorithms, or domain-specific rules
2. **Custom Report Fields**: Modify report fields to match your analysis needs
3. **Integration**: Integrate with CI/CD pipelines for automated code quality checks
4. **Metrics Dashboard**: Build dashboards to track pattern usage and code quality over time
5. **Team Training**: Use detection results to identify learning opportunities

## Contributing

To add new patterns or improve existing specifications:

1. Update the relevant YAML file in `specs/`
2. Add documentation to the corresponding file in `docs/`
3. Ensure the pattern includes appropriate hints and report fields
4. Test with sample codebases to validate detection accuracy

## License

This project is designed for defensive security and code quality analysis purposes only. Use responsibly for improving code quality and security posture.a<|MERGE_RESOLUTION|>--- conflicted
+++ resolved
@@ -23,14 +23,13 @@
 ├── specs/                            # Machine-readable specifications
 │   ├── design-patterns-spec.yaml     # Design pattern detection rules
 │   ├── algorithms-data-structures-spec.yaml  # Algorithm and DS specs
-<<<<<<< HEAD
 │   ├── datahub-spec.yaml             # DataHub entity and aspect specs
 │   ├── feasibility-analysis-spec.yaml # Feasibility analysis specifications
 │   ├── security-vulnerabilities-spec.yaml    # Security vulnerability patterns
 │   ├── etl-subsystems-spec.yaml      # ETL subsystem specifications
 │   ├── cloud-architecture-spec.yaml  # Cloud architecture patterns
 │   └── repo-discovery-spec.yaml      # Repository discovery patterns
-├── docs/                             # Human-readable documentation
+├── docs/                             # Technical reference documentation
 │   ├── Audit-Runner-Documentation.md # Complete audit runner guide
 │   ├── Design-Patterns-Taxonomy.md   # Pattern reference guide
 │   ├── Algorithms-DS-Taxonomy.md     # Algorithm and DS reference
@@ -38,32 +37,45 @@
 │   ├── Feasibility-Analysis-Taxonomy.md # Feasibility analysis guide
 │   ├── Security-Vulnerabilities-Taxonomy.md # Security vulnerability guide
 │   ├── ETL-Subsystems-Taxonomy.md    # ETL subsystems reference
-│   └── Cloud-Architecture-Taxonomy.md # Cloud patterns reference
-├── prompts/                          # Ready-made AI agent prompts
+│   ├── Cloud-Architecture-Taxonomy.md # Cloud patterns reference
+│   ├── Repository-Discovery-Taxonomy.md # Repository discovery guide
+│   ├── Prompt-Engineering-Guide.md     # How to craft effective prompts
+│   ├── Prompt-Validation-Examples.md   # Example outputs for verification
+│   ├── Pattern-Cross-Reference.md  # Matrix of relationships across taxonomies
+│   └── Complexity-Guide.md          # Implementation difficulty ratings
+├── guides/                           # User-focused guides
+│   ├── getting-started.md          # Quick start and first audit
+│   ├── audit-types-guide.md        # Deep dive into each audit type
+│   ├── customization-guide.md      # Customizing specs and prompts
+│   ├── integration-guide.md        # CI/CD and workflow integration
+│   ├── best-practices.md           # Proven strategies and recommendations
+│   └── troubleshooting.md          # Common issues and solutions
+├── prompts/                          # AI prompt templates
+│   ├── audit-types/                # Prompts organized by audit type
+│   ├── scenarios/                  # Scenario specific prompts
+│   ├── models/                     # Model optimization prompts
 │   ├── design-patterns-prompt.md     # Design pattern analysis prompts
 │   ├── algorithms-ds-prompt.md       # Algorithm and DS analysis prompts
 │   ├── datahub-prompt.md             # DataHub analysis prompts
 │   ├── feasibility-audit-prompts.md  # Feasibility analysis prompts
 │   ├── security-audit-prompts.md     # Security audit prompt library
 │   ├── etl-subsystems-prompt.md      # ETL subsystem prompts
-│   └── cloud-audit-prompts.md        # Cloud architecture prompts
+│   ├── cloud-audit-prompts.md        # Cloud architecture prompts
+│   └── repo-discovery-prompts.md     # Repository discovery prompts
 ├── templates/                        # Report generation templates
 │   └── feasibility-report-template.md # Feasibility analysis report template
+├── workflows/                        # Workflow templates
+│   ├── ci-cd/                     # CI/CD examples
+│   ├── pre-commit/                # Pre-commit hooks
+│   └── scheduled/                 # Scheduled audits
 ├── examples/                         # Integration examples
 │   └── integration-examples.sh       # CI/CD and workflow examples
 ├── test-audit-runner.sh              # Test suite for audit runner
 ├── scripts/                          # Utility scripts
-│   └── repo-discovery.sh             # Repository discovery utility
+│   ├── repo-discovery.sh             # Repository discovery utility
+│   ├── relationship_graph.py       # Generate cross-reference graphs
+│   └── search_relationships.py     # Search related items
 └── README.md                         # This file
-=======
-│   ├── datahub-spec.yaml           # DataHub entity and aspect specs
-│   ├── feasibility-analysis-spec.yaml # Feasibility analysis specifications
-│   ├── security-vulnerabilities-spec.yaml    # Security vulnerability patterns
-│   ├── etl-subsystems-spec.yaml    # ETL subsystems specifications
-│   ├── cloud-architecture-spec.yaml # Cloud architecture patterns
-│   └── repo-discovery-spec.yaml    # Repository discovery specifications
-├── docs/                           # Technical reference documentation
-│   ├── Design-Patterns-Taxonomy.md # Pattern reference guide
 │   ├── Algorithms-DS-Taxonomy.md   # Algorithm and DS reference
 │   ├── DataHub-Taxonomy-Reference.md # DataHub entity guide
 │   ├── Feasibility-Analysis-Taxonomy.md # Feasibility analysis guide
@@ -104,16 +116,6 @@
 │   └── repo-discovery-prompts.md   # Repository discovery prompts
 ├── templates/                      # Report generation templates
 │   └── feasibility-report-template.md # Feasibility analysis report template
-├── workflows/                     # Workflow templates
-│   ├── ci-cd/                     # CI/CD examples
-│   ├── pre-commit/                # Pre-commit hooks
-│   └── scheduled/                 # Scheduled audits
-├── scripts/                        # Utility scripts
-│   ├── repo-discovery.sh           # Repository discovery script
-│   ├── relationship_graph.py       # Generate cross-reference graphs
-│   └── search_relationships.py     # Search related items
-└── README.md                       # This file
->>>>>>> 2e4cbc23
 ```
 
 ## Quick Start
@@ -312,9 +314,8 @@
 - **Quality assessment**: Evaluates implementation quality and best practices
 - **Complexity ratings**: Standardized implementation, detection, and performance levels
 - **Feasibility evaluation**: Assesses migration readiness, refactoring opportunities, and integration complexity
-- **Comprehensive coverage**: Supports 25+ design patterns, major algorithms, DataHub metadata, and feasibility analysis
+- **Comprehensive coverage**: Supports 25+ design patterns, major algorithms, DataHub metadata, feasibility analysis, and security vulnerabilities
 - **Security analysis**: Detects OWASP Top 10 vulnerabilities with severity ratings
-- **Comprehensive coverage**: Supports 25+ design patterns, major algorithms, DataHub metadata, and security vulnerabilities
 - **Comprehensive coverage**: Supports 25+ design patterns, major algorithms, DataHub metadata, and 38 ETL subsystems
 
 ### Reporting
